name: check
on:
  push:
    branches:
      - "*"
    tags:
      - "*"
  pull_request:
    branches:
      - "*"

jobs:
  build:
    strategy:
      matrix:
        os:
          - ubuntu-latest
          - macos-latest
          - windows-latest
    runs-on: ${{ matrix.os }}
    steps:
      - name: Checkout
        uses: actions/checkout@v4
        with:
          submodules: true
      - uses: actions-rs/toolchain@v1
        with:
          toolchain: stable
          override: true
          components: clippy, rustfmt
      - name: Check format
        run: cargo fmt --all -- --check
      - name: Check fix
        run: cargo fix && cargo fix
      - name: Check with clippy
        run: cargo clippy --all-targets --all-features -- -D warnings
      - name: Build Release
        run: cargo build --release
      - name: Run tests
        run: cargo test --all -- --nocapture

      # Run examples with debug
      - name: Run examples with debug
        run: cargo run --example builtin_fn

      # Run examples with debug
      - name: Run examples with release
        run: cargo run --example builtin_fn

      # example_shadow check
      - name: Check example_shadow
        run: |
          cargo fmt --all -- --check
          cargo clippy --all -- -D warnings
          cargo run
        working-directory: ./example_shadow

      # example_shadow_hook check
      - name: Check example_shadow_hook
        run: |
          cargo fmt --all -- --check
          cargo clippy --all -- -D warnings
          cargo run
        working-directory: ./example_shadow_hook

      # build on nightly
      - uses: actions-rs/toolchain@v1
        with:
          toolchain: nightly
          override: true
          components: clippy
      - name: Build on nightly
        run: |
          cargo build --release
          cargo +nightly clippy --all  --all-features -- -D warnings

  test:
    strategy:
      matrix:
        rust: [ stable, beta, nightly ]
    runs-on: ubuntu-latest
    needs: [ build ]
    steps:
      - name: Setup Rust
        uses: hecrj/setup-rust-action@v2
        with:
          rust-version: ${{ matrix.rust }}
      - name: Install Tarpaulin
        uses: actions-rs/install@v0.1
        with:
          crate: cargo-tarpaulin
          version: 0.14.2
          use-tool-cache: true
      - name: Checkout
        uses: actions/checkout@v4
      - name: Test
        run: |
          cargo test --all-features
          cargo test --examples
      - name: Coverage
        if: matrix.rust == 'stable'
        run: cargo tarpaulin -o Lcov --output-dir ./coverage
      - name: Coveralls
        if: matrix.rust == 'stable'
        continue-on-error: true
        uses: coverallsapp/github-action@master
        with:
          github-token: ${{ secrets.GITHUB_TOKEN }}

  publish-crate:
    if: startsWith(github.ref, 'refs/tags/v')
    runs-on: ubuntu-latest
    needs: [ test ]
    steps:
      - name: Set up Rust
<<<<<<< HEAD
        uses: hecrj/setup-rust-action@v1
      - uses: actions/checkout@v4
=======
        uses: hecrj/setup-rust-action@v2
      - uses: actions/checkout@v3
>>>>>>> 8fec417d
      - name: Publish
        shell: bash
        run: |
          cargo publish --token ${{ secrets.CRATES_GITHUB_TOKEN }}<|MERGE_RESOLUTION|>--- conflicted
+++ resolved
@@ -113,13 +113,8 @@
     needs: [ test ]
     steps:
       - name: Set up Rust
-<<<<<<< HEAD
-        uses: hecrj/setup-rust-action@v1
+        uses: hecrj/setup-rust-action@v2
       - uses: actions/checkout@v4
-=======
-        uses: hecrj/setup-rust-action@v2
-      - uses: actions/checkout@v3
->>>>>>> 8fec417d
       - name: Publish
         shell: bash
         run: |
